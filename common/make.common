CFLAGS=$(OPTFLAGS) $(PROG_ENV)
INCLUDEPATHSPLUS=$(INCLUDEPATHS) -I../../include
COMMON=../../common
 
usage:
	@echo "Usage: type \"make $(PROGRAM)\" to build executable"
	@echo "            \"make clean\" to remove objects and executables"
<<<<<<< HEAD
	@echo -e $(OPTIONSSTRING)
=======
	@echo -e  $(OPTIONSSTRING)
>>>>>>> 2c3aac5f

 
ifeq ($(PROG_ENV),-DCHARMXX)
$(PROGRAM).C: $(PROGRAM).decl.h
endif 

$(PROGRAM):$(OBJS)
	$(CLINKER) -o $(NAME) $(LIBPATHS)  $(CFLAGS) $(OBJS) $(EXTOBJS) $(LIBS)


ifeq ($(PROG_ENV),-DCHARMXX)
$(PROGRAM).decl.h: $(PROGRAM).ci
		   $(CITRANSLATOR) $(PROGRAM).ci
endif

wtime.o:$(COMMON)/wtime.c
	$(CCOMPILER) $(CFLAGS) $(TUNEFLAGS) $(INCLUDEPATHSPLUS) -c $<
 
random_draw.o:$(COMMON)/random_draw.c
	$(CCOMPILER) $(CFLAGS) $(TUNEFLAGS) $(INCLUDEPATHSPLUS) -c $<
 
MPI_bail_out.o:$(COMMON)/MPI_bail_out.c
	$(CCOMPILER) $(CFLAGS) $(TUNEFLAGS) $(INCLUDEPATHSPLUS) -c $<
 
SHMEM_bail_out.o:$(COMMON)/SHMEM_bail_out.c
	$(CCOMPILER) $(CFLAGS) $(TUNEFLAGS) $(INCLUDEPATHSPLUS) -c $<
 
OPENMP_bail_out.o:$(COMMON)/OPENMP_bail_out.c
	$(CCOMPILER) $(CFLAGS) $(TUNEFLAGS) $(INCLUDEPATHSPLUS) -c $<
 
.c.o:
	$(CCOMPILER) $(CFLAGS) $(TUNEFLAGS) $(INCLUDEPATHSPLUS) -c $<
 
.cpp.o:
	$(CCOMPILER) $(CFLAGS) $(TUNEFLAGS) $(INCLUDEPATHSPLUS) -c $<
 
.upc.o:
	$(CCOMPILER) $(CFLAGS) $(TUNEFLAGS) $(INCLUDEPATHSPLUS) -c $<
 
.C.o: $(CHARMDEP)
	$(CCOMPILER) $(CFLAGS) $(TUNEFLAGS) $(INCLUDEPATHSPLUS) -c $<
 
clean:
	rm -f $(OBJS)  $(NAME) *.optrpt *~ charmrun stats.json $(PROGRAM).decl.h $(PROGRAM).def.h<|MERGE_RESOLUTION|>--- conflicted
+++ resolved
@@ -5,11 +5,7 @@
 usage:
 	@echo "Usage: type \"make $(PROGRAM)\" to build executable"
 	@echo "            \"make clean\" to remove objects and executables"
-<<<<<<< HEAD
 	@echo -e $(OPTIONSSTRING)
-=======
-	@echo -e  $(OPTIONSSTRING)
->>>>>>> 2c3aac5f
 
  
 ifeq ($(PROG_ENV),-DCHARMXX)
