include ../common/Cxx11.defs
include ../common/PRKVERSION

CPPFLAGS  = -DPRKVERSION=$(PRKVERSION)

CXXFLAGS  = $(DEFAULT_OPT_FLAGS) $(CPPFLAGS)

# debugging
ifdef VERBOSE
    CXXFLAGS += -DVERBOSE
endif

ifeq ($(USE_PRK_TBB_PARTITIONER),static)
    PRK_TBB_PARTITIONER=1
endif
ifeq ($(USE_PRK_TBB_PARTITIONER),affinity)
    PRK_TBB_PARTITIONER=2
endif
ifeq ($(USE_PRK_TBB_PARTITIONER),simple)
    PRK_TBB_PARTITIONER=3
endif
ifndef PRK_TBB_PARTITIONER
    PRK_TBB_PARTITIONER=0
endif

# Valid choices are OpenMP, Threads, Serial, Cuda
ifdef USE_PRK_KOKKOS_BACKEND
    KOKKOS_BACKEND_FLAG = -DPRK_KOKKOS_BACKEND=$(USE_PRK_KOKKOS_BACKEND)
endif

ASMFLAGS = -fsource-asm -fverbose-asm -fasm-blocks -fcode-asm

OMPFLAGS = $(OPENMPFLAG)
TARGETFLAGS = $(OFFLOADFLAG)
OPENCLFLAGS = $(OPENCLFLAG)
# We do not yet handle all possible exceptions...
#OPENCLFLAGS += -D__CL_ENABLE_EXCEPTIONS
SYCLFLAGS = $(SYCLFLAG) $(BOOSTFLAG)
ORNLACCFLAGS = $(ORNLACCFLAG)
TBBFLAGS = $(TBBFLAG) -DPRK_TBB_PARTITIONER=$(PRK_TBB_PARTITIONER)
CBLASFLAGS = $(CBLASFLAG) $(OPENMPFLAG)
BOOSTFLAGS = $(BOOSTFLAG)
STLFLAGS = $(STLFLAG) $(BOOSTFLAGS)
PSTLFLAGS = $(PSTLFLAG) $(BOOSTFLAGS)
RAJAFLAGS = $(RAJAFLAG)
KOKKOSFLAGS = $(KOKKOSFLAG) $(KOKKOS_BACKEND_FLAG) $(BOOSTFLAGS)

ifdef OCCADIR
  include ${OCCADIR}/scripts/makefile
endif
OCCAFLAGS = -DUSE_OCCA -I${OCCADIR}/include -Wl,-rpath=${OCCADIR}/lib -L${OCCADIR}/lib -locca

.PHONY: all clean vector valarray openmp target opencl taskloop tbb stl pstl rangefor kokkos raja cuda

EXTRA=
ifeq ($(shell uname -s),Darwin)
  ifneq ($(findstring icpc,$(CXX)),icpc)
    EXTRA += target
  endif
else
  EXTRA += target
endif

<<<<<<< HEAD
all: vector valarray openmp taskloop tbb stl pstl rangefor raja kokkos opencl sycl $(EXTRA)
=======
all: vector valarray openmp taskloop tbb stl pstl rangefor raja kokkos opencl occa $(EXTRA)
>>>>>>> 2dae4192

p2p: p2p-vector p2p-doacross-vector-openmp p2p-innerloop-vector-openmp p2p-tasks-openmp p2p-openmp-target \
     p2p-innerloop-vector-tbb p2p-vector-raja p2p-vector-tbb p2p-innerloop-opencl

stencil: stencil-valarray stencil-vector stencil-vector-async stencil-vector-openmp stencil-openmp-target \
	 stencil-vector-taskloop stencil-vector-stl stencil-vector-pstl stencil-vector-raja \
	 stencil-vector-rangefor stencil-vector-tbb stencil-vector-thread stencil-kokkos stencil-opencl

transpose: transpose-valarray transpose-vector transpose-vector-async transpose-vector-openmp transpose-openmp-target \
	   transpose-vector-taskloop transpose-vector-stl transpose-vector-pstl transpose-vector-raja \
	   transpose-vector-rangefor transpose-vector-tbb transpose-vector-thread transpose-kokkos transpose-opencl

nstream: nstream-valarray nstream-vector nstream-vector-openmp nstream-openmp-target \
	 nstream-vector-taskloop nstream-vector-stl nstream-vector-pstl nstream-vector-raja \
	 nstream-vector-rangefor nstream-vector-tbb nstream-kokkos nstream-opencl

dgemm: dgemm-vector dgemm-cblas

vector: p2p-vector p2p-innerloop-vector stencil-vector transpose-vector nstream-vector sparse-vector dgemm-vector \
	transpose-vector-async transpose-vector-thread

valarray: transpose-valarray nstream-valarray

openmp: p2p-innerloop-vector-openmp p2p-tasks-openmp stencil-vector-openmp transpose-vector-openmp nstream-vector-openmp

target: stencil-openmp-target transpose-openmp-target nstream-openmp-target

taskloop: stencil-vector-taskloop transpose-vector-taskloop nstream-vector-taskloop

opencl: p2p-innerloop-opencl stencil-opencl transpose-opencl nstream-opencl

sycl: stencil-sycl transpose-sycl nstream-sycl

tbb: p2p-innerloop-vector-tbb p2p-vector-tbb stencil-vector-tbb transpose-vector-tbb nstream-vector-tbb

stl: stencil-vector-stl transpose-vector-stl nstream-vector-stl

pstl: stencil-vector-pstl transpose-vector-pstl nstream-vector-pstl

rangefor: stencil-vector-rangefor transpose-vector-rangefor nstream-vector-rangefor

kokkos: stencil-kokkos transpose-kokkos nstream-kokkos

raja: p2p-vector-raja stencil-vector-raja transpose-vector-raja nstream-vector-raja

cuda: transpose-cuda nstream-cuda

cublas: transpose-cublas nstream-cublas

occa: transpose-occa nstream-occa

p2p-innerloop-vector: p2p-innerloop-vector-openmp.cc prk_util.h
	$(CXX) $(CXXFLAGS) $< -o $@

transpose-opencl: transpose-opencl.cc transpose.cl prk_util.h prk_opencl.h
	$(CXX) $(CXXFLAGS) $< $(OPENCLFLAGS) -o $@

nstream-opencl: nstream-opencl.cc nstream.cl prk_util.h prk_opencl.h
	$(CXX) $(CXXFLAGS) $< $(OPENCLFLAGS) -o $@

%-opencl: %-opencl.cc prk_util.h prk_opencl.h
	$(CXX) $(CXXFLAGS) $< $(OPENCLFLAGS) -o $@

%-sycl: %-sycl.cc prk_util.h
	$(SYCLCXX) $(CPPFLAGS) $(SYCLFLAGS) $< -o $@

%-target: %-target.cc prk_util.h
	$(CXX) $(CXXFLAGS) $< $(OMPFLAGS) $(TARGETFLAGS) -o $@

%-openmp: %-openmp.cc prk_util.h
	$(CXX) $(CXXFLAGS) $< $(OMPFLAGS) -o $@

%-taskloop: %-taskloop.cc prk_util.h
	$(CXX) $(CXXFLAGS) $< $(OMPFLAGS) -o $@

%-tbb: %-tbb.cc prk_util.h
	$(info PRK help: Consider setting USE_PRK_TBB_PARTITIONER={static,affinity,simple} when invoking make)
	$(CXX) $(CXXFLAGS) $< $(TBBFLAGS) -o $@

%-stl: %-pstl.cc prk_util.h
	$(CXX) $(CXXFLAGS) $< $(STLFLAGS) -o $@

%-pstl: %-pstl.cc prk_util.h
	$(CXX) $(CXXFLAGS) $< $(PSTLFLAGS) -o $@

%-rangefor: %-rangefor.cc prk_util.h
	$(CXX) $(CXXFLAGS) $< $(BOOSTFLAGS) -o $@

%-raja: %-raja.cc prk_util.h
	$(CXX) $(CXXFLAGS) $< $(RAJAFLAGS) -o $@

%-kokkos: %-kokkos.cc prk_util.h
	$(info PRK help: Set USE_PRK_KOKKOS_BACKEND={Threads,Serial,Cuda} when invoking make to not use OpenMP)
	$(CXX) $(CXXFLAGS) $< $(KOKKOSFLAGS) -o $@

%-cuda: %-cuda.cu prk_util.h prk_cuda.h
	$(NVCC) $(CUDAFLAGS) $(CPPFLAGS) $< -o $@

%-cublas: %-cublas.cu prk_util.h prk_cuda.h
	$(NVCC) $(CUDAFLAGS) $(CPPFLAGS) $< -lcublas -o $@

%-cblas: %-cblas.cc prk_util.h
	$(CXX) $(CXXFLAGS) $< $(CBLASFLAGS) -o $@

%-occa: %-occa.cc prk_util.h
	$(info PRK help: Set OCCA_CXX=$(firstword $(CXX)) to use that compiler for OKL files.)
	$(CXX) $(CXXFLAGS) $< $(OCCAFLAGS) -o $@

%: %.cc prk_util.h
	$(CXX) $(CXXFLAGS) $< -o $@

%-raja.s: %-raja.cc prk_util.h
	$(CXX) $(CXXFLAGS) $(ASMFLAGS) -S $< $(RAJAFLAGS) -o $@

%.s: %.cc prk_util.h
	$(CXX) $(CXXFLAGS) $(ASMFLAGS) -S $< -o $@

clean:
	-rm -f *.o
	-rm -f *.s
	-rm -f *.ll # Coriander
	-rm -f *.optrpt
	-rm -f *.dwarf
	-rm -rf *.dSYM # Mac
	-rm -f *-vector
	-rm -f *-valarray
	-rm -f *-openmp
	-rm -f *-target
	-rm -f *-taskloop
	-rm -f *-opencl
	-rm -f *-sycl
	-rm -f *-tbb
	-rm -f *-stl
	-rm -f *-pstl
	-rm -f *-rangefor
	-rm -f *-raja
	-rm -f *-kokkos
	-rm -f *-cuda
	-rm -f *-cublas
	-rm -f *-cblas
	-rm -f *-occa
	-rm -f transpose-vector-async transpose-vector-thread

cleancl:
	-rm -f star[123456789].cl
	-rm -f grid[123456789].cl<|MERGE_RESOLUTION|>--- conflicted
+++ resolved
@@ -61,11 +61,7 @@
   EXTRA += target
 endif
 
-<<<<<<< HEAD
-all: vector valarray openmp taskloop tbb stl pstl rangefor raja kokkos opencl sycl $(EXTRA)
-=======
-all: vector valarray openmp taskloop tbb stl pstl rangefor raja kokkos opencl occa $(EXTRA)
->>>>>>> 2dae4192
+all: vector valarray openmp taskloop tbb stl pstl rangefor raja kokkos opencl sycl occa $(EXTRA)
 
 p2p: p2p-vector p2p-doacross-vector-openmp p2p-innerloop-vector-openmp p2p-tasks-openmp p2p-openmp-target \
      p2p-innerloop-vector-tbb p2p-vector-raja p2p-vector-tbb p2p-innerloop-opencl
