--- conflicted
+++ resolved
@@ -72,28 +72,7 @@
   EXTRA += pstl
 endif
 
-<<<<<<< HEAD
-all: vector valarray openmp taskloop tbb stl pstl rangefor raja kokkos opencl sycl boost-compute $(EXTRA)
-
-p2p: p2p-vector p2p-doacross-vector-openmp p2p-hyperplane-vector-openmp p2p-tasks-openmp p2p-openmp-target \
-     p2p-innerloop-vector-tbb p2p-vector-raja p2p-vector-tbb p2p-innerloop-opencl p2p-hyperplane-vector-tbb \
-     p2p-hyperplane-sycl p2p-hyperplane-vector-ornlacc p2p-tasks-tbb
-
-stencil: stencil-valarray stencil-vector stencil-vector-async stencil-vector-openmp stencil-openmp-target \
-	 stencil-vector-taskloop stencil-vector-stl stencil-vector-pstl stencil-vector-raja \
-	 stencil-vector-rangefor stencil-vector-tbb stencil-vector-thread stencil-kokkos stencil-opencl \
-	 stencil-cuda
-
-transpose: transpose-valarray transpose-vector transpose-vector-async transpose-vector-openmp transpose-openmp-target \
-	   transpose-vector-taskloop transpose-vector-stl transpose-vector-pstl transpose-vector-raja \
-	   transpose-vector-rangefor transpose-vector-tbb transpose-vector-thread transpose-kokkos transpose-opencl
-
-nstream: nstream-valarray nstream-vector nstream-vector-openmp nstream-openmp-target \
-	 nstream-vector-taskloop nstream-vector-stl nstream-vector-pstl nstream-vector-raja \
-	 nstream-vector-rangefor nstream-vector-tbb nstream-kokkos nstream-opencl
-=======
 all: sequential vector valarray openmp taskloop stl rangefor opencl sycl $(EXTRA)
->>>>>>> e12b9b8e
 
 sequential: p2p stencil transpose nstream dgemm sparse
 
@@ -121,12 +100,7 @@
 tbb: p2p-innerloop-tbb p2p-tbb stencil-tbb transpose-tbb nstream-tbb \
      p2p-hyperplane-tbb p2p-tasks-tbb
 
-<<<<<<< HEAD
-tbb: p2p-innerloop-vector-tbb p2p-vector-tbb stencil-vector-tbb transpose-vector-tbb nstream-vector-tbb \
-     p2p-hyperplane-vector-tbb p2p-tasks-tbb
-=======
 stl: stencil-stl transpose-stl nstream-stl
->>>>>>> e12b9b8e
 
 pstl: stencil-pstl transpose-pstl nstream-pstl
 
