include ../common/Cxx11.defs
include ../common/PRKVERSION

ifndef RADIUS
  RADIUS=2
endif

STARFLAG   = -DSTAR
#DOUBLEFLAG = -DDOUBLE

CPPFLAGS  = -DPRKVERSION=$(PRKVERSION)
CPPFLAGS += -DRADIUS=$(RADIUS) $(STARFLAG) $(DOUBLEFLAG)
CPPFLAGS += -I.

CXXFLAGS  = $(DEFAULT_OPT_FLAGS) $(CPPFLAGS)

# debugging
#CXXFLAGS += -DVERBOSE

OMPFLAGS = $(OPENMPFLAG)
TARGETFLAGS = $(OFFLOADFLAG)
OPENCLFLAGS = $(OPENCLFLAG)
ORNLACCFLAGS = $(ORNLACCFLAG)
CILKLAGS = $(CILKFLAG)
TBBFLAGS = $(TBBFLAG) -DUSE_TBB
PSTLFLAGS = $(PSTLFLAG) $(BOOSTFLAG) -USE_BOOST

.PHONY: all clean run vector valarray openmp target opencl cilk tbb pstl

ifeq ($(shell uname -s),Darwin)
ifneq ($(CXX),icpc)
TARGET = target
endif
else
TARGET = target
endif
all: vector valarray openmp opencl $(TARGET)

vector: p2p-vector stencil-vector transpose-vector

valarray: transpose-valarray

openmp: p2p-wavefront-openmp p2p-vector-doacross-openmp p2p-tasks-openmp stencil-vector-openmp transpose-vector-openmp

target: p2p-openmp-target stencil-openmp-target transpose-openmp-target

opencl: stencil-opencl transpose-opencl

cilk: stencil-vector-cilk transpose-vector-cilk

tbb: p2p-vector-tbb stencil-vector-tbb transpose-vector-tbb

<<<<<<< HEAD
pstl: transpose-vector-pstl
=======
cuda: transpose-cuda
>>>>>>> 6fbd7d8e

transpose-opencl: transpose-opencl.cc transpose.cl prk_util.h prk_opencl.h
	$(CXX) $(CXXFLAGS) $< $(OPENCLFLAGS) -o $@

%-opencl: %-opencl.cc prk_util.h prk_opencl.h
	$(CXX) $(CXXFLAGS) $< $(OPENCLFLAGS) -o $@

%-target: %-target.cc prk_util.h
	$(CXX) $(CXXFLAGS) $< $(OMPFLAGS) $(TARGETFLAGS) -o $@

%-openmp: %-openmp.cc prk_util.h
	$(CXX) $(CXXFLAGS) $< $(OMPFLAGS) -o $@

%-cilk: %-cilk.cc prk_util.h
	$(CXX) $(CXXFLAGS) $< $(CILKFLAGS) -o $@

%-tbb: %-tbb.cc prk_util.h
	$(CXX) $(CXXFLAGS) $< $(TBBFLAGS) -o $@

<<<<<<< HEAD
%-pstl: %-pstl.cc prk_util.h
	$(CXX) $(CXXFLAGS) $< $(PSTLFLAGS) -o $@
=======
%-cuda: %-cuda.cu prk_util.h prk_cuda.h
	$(NVCC) $(CUDAFLAGS) $(CPPFLAGS) $< -o $@
>>>>>>> 6fbd7d8e

%: %.cc prk_util.h
	$(CXX) $(CXXFLAGS) $< -o $@

clean:
	-rm -f *.o
	-rm -f *.ll # Coriander
	-rm -f *.optrpt
	-rm -f *.dwarf
	-rm -rf *.dSYM # Mac
	-rm -f *-vector
	-rm -f *-valarray
	-rm -f *-openmp
	-rm -f *-target
	-rm -f *-opencl
	-rm -f *-cilk
	-rm -f *-tbb
<<<<<<< HEAD
	-rm -f *-pstl
=======
	-rm -f *-cuda
>>>>>>> 6fbd7d8e

cleancl:
	-rm -f star[123456789].cl
	-rm -f grid[123456789].cl<|MERGE_RESOLUTION|>--- conflicted
+++ resolved
@@ -50,11 +50,9 @@
 
 tbb: p2p-vector-tbb stencil-vector-tbb transpose-vector-tbb
 
-<<<<<<< HEAD
 pstl: transpose-vector-pstl
-=======
+
 cuda: transpose-cuda
->>>>>>> 6fbd7d8e
 
 transpose-opencl: transpose-opencl.cc transpose.cl prk_util.h prk_opencl.h
 	$(CXX) $(CXXFLAGS) $< $(OPENCLFLAGS) -o $@
@@ -74,13 +72,11 @@
 %-tbb: %-tbb.cc prk_util.h
 	$(CXX) $(CXXFLAGS) $< $(TBBFLAGS) -o $@
 
-<<<<<<< HEAD
 %-pstl: %-pstl.cc prk_util.h
 	$(CXX) $(CXXFLAGS) $< $(PSTLFLAGS) -o $@
-=======
+
 %-cuda: %-cuda.cu prk_util.h prk_cuda.h
 	$(NVCC) $(CUDAFLAGS) $(CPPFLAGS) $< -o $@
->>>>>>> 6fbd7d8e
 
 %: %.cc prk_util.h
 	$(CXX) $(CXXFLAGS) $< -o $@
@@ -98,11 +94,8 @@
 	-rm -f *-opencl
 	-rm -f *-cilk
 	-rm -f *-tbb
-<<<<<<< HEAD
 	-rm -f *-pstl
-=======
 	-rm -f *-cuda
->>>>>>> 6fbd7d8e
 
 cleancl:
 	-rm -f star[123456789].cl
